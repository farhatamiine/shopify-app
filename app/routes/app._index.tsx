--- conflicted
+++ resolved
@@ -1,9 +1,6 @@
 import { useEffect, useMemo } from "react";
 import {
-<<<<<<< HEAD
-=======
   json,
->>>>>>> 6fa933b5
   useFetcher,
   useLoaderData,
   useRevalidator,
@@ -76,8 +73,6 @@
 
 type AdminClient = Awaited<ReturnType<typeof authenticate.admin>>["admin"];
 
-<<<<<<< HEAD
-=======
 const STYLES = `
 .audit-summary {
   display: grid;
@@ -169,7 +164,6 @@
 }
 `;
 
->>>>>>> 6fa933b5
 export const loader = async ({ request }: LoaderFunctionArgs) => {
   const { admin, session } = await authenticate.admin(request);
   const shop = session.shop;
@@ -248,11 +242,7 @@
     },
   };
 
-<<<<<<< HEAD
-  return loaderData satisfies LoaderData;
-=======
   return json(loaderData);
->>>>>>> 6fa933b5
 };
 
 export const action = async ({ request }: ActionFunctionArgs) => {
@@ -270,20 +260,12 @@
 
       await optimizeProduct(admin, shop, productId);
 
-<<<<<<< HEAD
-      return {
-=======
       return json<ActionResponse>({
->>>>>>> 6fa933b5
         intent,
         success: true,
         productId,
         message: "Product optimized",
-<<<<<<< HEAD
-      } satisfies ActionResponse;
-=======
       });
->>>>>>> 6fa933b5
     }
 
     if (intent === "bulk") {
@@ -316,11 +298,7 @@
         }
       }
 
-<<<<<<< HEAD
-      return {
-=======
       return json<ActionResponse>({
->>>>>>> 6fa933b5
         intent,
         success: failed === 0,
         optimized,
@@ -329,11 +307,7 @@
         ...(failed
           ? { error: `${failed} product${failed === 1 ? "" : "s"} failed to optimize` }
           : {}),
-<<<<<<< HEAD
-      } satisfies ActionResponse;
-=======
       });
->>>>>>> 6fa933b5
     }
 
     if (intent === "rollback") {
@@ -369,20 +343,12 @@
 
       await applyProductUpdate(admin, productId, previous);
 
-<<<<<<< HEAD
-      return {
-=======
       return json<ActionResponse>({
->>>>>>> 6fa933b5
         intent,
         success: true,
         productId,
         message: "Product content restored",
-<<<<<<< HEAD
-      } satisfies ActionResponse;
-=======
       });
->>>>>>> 6fa933b5
     }
 
     throw new Error("Unsupported action");
@@ -391,11 +357,7 @@
     const message =
       error instanceof Error ? error.message : "Something went wrong while processing the request";
 
-<<<<<<< HEAD
-    return { intent, success: false, error: message } satisfies ActionResponse;
-=======
     return json<ActionResponse>({ intent, success: false, error: message }, { status: 500 });
->>>>>>> 6fa933b5
   }
 };
 
@@ -448,10 +410,7 @@
     <s-page heading="AI Product Optimizer">
       <s-layout>
         <s-layout-section>
-<<<<<<< HEAD
-=======
           <style dangerouslySetInnerHTML={{ __html: STYLES }} />
->>>>>>> 6fa933b5
           <s-card>
             <s-block-stack gap="base">
               <s-text variant="bodyMd">
@@ -489,120 +448,6 @@
 
           <s-block-stack gap="base" style={{ marginTop: "var(--p-space-400)" }}>
             <s-text variant="headingLg">Product health overview</s-text>
-<<<<<<< HEAD
-            <s-box
-              display="grid"
-              style={{
-                gap: "var(--p-space-300)",
-                gridTemplateColumns: "repeat(auto-fit, minmax(180px, 1fr))",
-              }}
-            >
-              <SummaryTile label="Products" value={data.summary.total.toString()} />
-              <SummaryTile label="Needs attention" value={data.summary.needsAttention.toString()} tone="critical" />
-              <SummaryTile label="Optimized" value={data.summary.recentlyOptimized.toString()} tone="success" />
-            </s-box>
-          </s-block-stack>
-
-          <s-card title="Audit details" sectioned>
-            {data.products.length > 0 ? (
-              <s-table variant="auto" style={{ width: "100%" }}>
-                <s-table-header-row>
-                  <s-table-header listSlot="primary" format="base">
-                    Product
-                  </s-table-header>
-                  <s-table-header listSlot="secondary" format="base">
-                    Description
-                  </s-table-header>
-                  <s-table-header listSlot="secondary" format="base">
-                    Tags
-                  </s-table-header>
-                  <s-table-header listSlot="secondary" format="base">
-                    SEO Title
-                  </s-table-header>
-                  <s-table-header listSlot="secondary" format="base">
-                    SEO Description
-                  </s-table-header>
-                  <s-table-header listSlot="inline" format="base">
-                    Actions
-                  </s-table-header>
-                </s-table-header-row>
-                <s-table-body>
-                  {data.products.map((product) => {
-                    const needsWork =
-                      product.descriptionHealth.status !== "ok" ||
-                      product.tagsHealth.status !== "ok" ||
-                      product.seoTitleHealth.status !== "ok" ||
-                      product.seoDescriptionHealth.status !== "ok";
-
-                    return (
-                      <s-table-row key={product.id}>
-                        <s-table-cell>
-                          <s-block-stack gap="extra-tight">
-                            <s-text variant="bodyMd" fontWeight="medium">
-                              {product.title}
-                            </s-text>
-                            {product.lastOptimizedAt ? (
-                              <s-text variant="bodySm" tone="subdued">
-                                Updated {new Date(product.lastOptimizedAt).toLocaleString()}
-                              </s-text>
-                            ) : null}
-                          </s-block-stack>
-                        </s-table-cell>
-                        <s-table-cell>
-                          <FieldBadge health={product.descriptionHealth} />
-                        </s-table-cell>
-                        <s-table-cell>
-                          <FieldBadge health={product.tagsHealth} />
-                        </s-table-cell>
-                        <s-table-cell>
-                          <FieldBadge health={product.seoTitleHealth} />
-                        </s-table-cell>
-                        <s-table-cell>
-                          <FieldBadge health={product.seoDescriptionHealth} />
-                        </s-table-cell>
-                        <s-table-cell>
-                          <s-box style={{ display: "flex", justifyContent: "flex-end" }}>
-                            <s-inline-stack gap="base">
-                              <s-button
-                                variant="primary"
-                                onClick={() =>
-                                  optimizeFetcher.submit(
-                                    { intent: "optimize", productId: product.id },
-                                    { method: "POST" },
-                                  )
-                                }
-                                disabled={!needsWork || optimizeFetcher.state !== "idle"}
-                                {...(optimizeTargetId === product.id ? { loading: true } : {})}
-                              >
-                                Fix
-                              </s-button>
-                              <s-button
-                                variant="tertiary"
-                                onClick={() =>
-                                  rollbackFetcher.submit(
-                                    { intent: "rollback", productId: product.id },
-                                    { method: "POST" },
-                                  )
-                                }
-                                disabled={!product.hasHistory || rollbackFetcher.state !== "idle"}
-                                {...(rollbackTargetId === product.id ? { loading: true } : {})}
-                              >
-                                Rollback
-                              </s-button>
-                            </s-inline-stack>
-                          </s-box>
-                        </s-table-cell>
-                      </s-table-row>
-                    );
-                  })}
-                </s-table-body>
-              </s-table>
-            ) : (
-              <s-box padding="400" style={{ textAlign: "center" }}>
-                <s-text variant="bodyMd">No products were found. Create a product to get started.</s-text>
-              </s-box>
-            )}
-=======
             <div className="audit-summary">
               <SummaryTile label="Products" value={data.summary.total.toString()} />
               <SummaryTile label="Needs attention" value={data.summary.needsAttention.toString()} tone="critical" />
@@ -674,7 +519,6 @@
                 </div>
               ) : null}
             </div>
->>>>>>> 6fa933b5
           </s-card>
         </s-layout-section>
       </s-layout>
@@ -705,49 +549,6 @@
   value: string;
   tone?: "info" | "success" | "critical";
 }) {
-<<<<<<< HEAD
-  const styles = toneStyles(tone);
-
-  return (
-    <s-box
-      padding="400"
-      borderRadius="300"
-      style={{
-        background: styles.background,
-        border: `1px solid ${styles.borderColor}`,
-      }}
-    >
-      <s-block-stack gap="extra-tight">
-        <s-text variant="headingLg">{value}</s-text>
-        <s-text variant="bodySm" tone="subdued">
-          {label}
-        </s-text>
-      </s-block-stack>
-    </s-box>
-  );
-}
-
-function toneStyles(tone: "info" | "success" | "critical") {
-  switch (tone) {
-    case "success":
-      return {
-        background: "var(--p-color-bg-surface-success)",
-        borderColor: "var(--p-color-border-success-subdued)",
-      };
-    case "critical":
-      return {
-        background: "var(--p-color-bg-surface-critical)",
-        borderColor: "var(--p-color-border-critical-subdued)",
-      };
-    default:
-      return {
-        background: "var(--p-color-bg-surface)",
-        borderColor: "var(--p-color-border-subdued)",
-      };
-  }
-}
-
-=======
   return (
     <div className={`summary-tile summary-tile--${tone}`}>
       <span className="summary-value">{value}</span>
@@ -756,7 +557,6 @@
   );
 }
 
->>>>>>> 6fa933b5
 function labelForStatus(status: FieldStatus) {
   switch (status) {
     case "ok":
